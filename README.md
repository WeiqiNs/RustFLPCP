# RustFLPCP

[![CI](https://github.com/WeiqiNs/RustFLPCP/actions/workflows/ci.yml/badge.svg)](https://github.com/WeiqiNs/RustFLPCP/actions/workflows/ci.yml)

This Rust script implements the zero-knowledge proof (ZKP) protocol introduced
by [Boneh et al.](https://eprint.iacr.org/2019/188.pdf).
It features a simple circuit where the `G Gate` is defined as `x * (x - 1)`.
<<<<<<< HEAD
The circuit can be used to verify whether an input is formatted as a valid binary number.
Additionally, we apply the optimization described in [this paper](https://eprint.iacr.org/2025/420) to speed up the
verification.
=======
The circuit can be used to verify whether an input is formatted as a valid binary number. 
The script utilizes [arkworks](https://arkworks.rs) for computations in the prime fields.
Additionally, we apply the optimization described in [this paper](https://eprint.iacr.org/2025/420) to speed up the verification.
>>>>>>> 133af827
<|MERGE_RESOLUTION|>--- conflicted
+++ resolved
@@ -2,15 +2,8 @@
 
 [![CI](https://github.com/WeiqiNs/RustFLPCP/actions/workflows/ci.yml/badge.svg)](https://github.com/WeiqiNs/RustFLPCP/actions/workflows/ci.yml)
 
-This Rust script implements the zero-knowledge proof (ZKP) protocol introduced
-by [Boneh et al.](https://eprint.iacr.org/2019/188.pdf).
+This Rust script implements the zero-knowledge proof (ZKP) protocol introduced by [Boneh et al.](https://eprint.iacr.org/2019/188.pdf).
 It features a simple circuit where the `G Gate` is defined as `x * (x - 1)`.
-<<<<<<< HEAD
-The circuit can be used to verify whether an input is formatted as a valid binary number.
-Additionally, we apply the optimization described in [this paper](https://eprint.iacr.org/2025/420) to speed up the
-verification.
-=======
 The circuit can be used to verify whether an input is formatted as a valid binary number. 
 The script utilizes [arkworks](https://arkworks.rs) for computations in the prime fields.
-Additionally, we apply the optimization described in [this paper](https://eprint.iacr.org/2025/420) to speed up the verification.
->>>>>>> 133af827
+Additionally, we apply the optimization described in [this paper](https://eprint.iacr.org/2025/420) to speed up the verification.